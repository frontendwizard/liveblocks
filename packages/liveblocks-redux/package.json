--- conflicted
+++ resolved
@@ -1,10 +1,6 @@
 {
   "name": "@liveblocks/redux",
-<<<<<<< HEAD
-  "version": "1.1.1-yjs3",
-=======
   "version": "1.1.1",
->>>>>>> e3795c6f
   "description": "A store enhancer to integrate Liveblocks into Redux stores. Liveblocks is the all-in-one toolkit to build collaborative products like Figma, Notion, and more.",
   "license": "Apache-2.0",
   "main": "./dist/index.js",
@@ -23,13 +19,8 @@
     "test:watch": "jest --silent --verbose --color=always --watch"
   },
   "dependencies": {
-<<<<<<< HEAD
-    "@liveblocks/client": "1.1.1-yjs3",
-    "@liveblocks/core": "1.1.1-yjs3"
-=======
     "@liveblocks/client": "1.1.1",
     "@liveblocks/core": "1.1.1"
->>>>>>> e3795c6f
   },
   "peerDependencies": {
     "redux": "^4"
