{
  "name": "@liveblocks/zustand",
<<<<<<< HEAD
  "version": "1.5.0-subdoc",
=======
  "version": "1.5.3",
>>>>>>> 88ed04b2
  "description": "A middleware to integrate Liveblocks into Zustand stores. Liveblocks is the all-in-one toolkit to build collaborative products like Figma, Notion, and more.",
  "license": "Apache-2.0",
  "main": "./dist/index.js",
  "types": "./dist/index.d.ts",
  "exports": {
    ".": {
      "import": {
        "types": "./dist/index.d.mts",
        "default": "./dist/index.mjs"
      },
      "require": {
        "types": "./dist/index.d.ts",
        "module": "./dist/index.mjs",
        "default": "./dist/index.js"
      }
    }
  },
  "files": [
    "dist/**",
    "README.md"
  ],
  "scripts": {
    "dev": "tsup --watch",
    "build": "tsup",
    "format": "(eslint --fix src/ || true) && prettier --write src/",
    "lint": "eslint src/",
    "lint:package": "publint --strict && attw --pack",
    "test": "jest --silent --verbose --color=always",
    "test:types": "tsd",
    "test:watch": "jest --silent --verbose --color=always --watch"
  },
  "dependencies": {
<<<<<<< HEAD
    "@liveblocks/client": "1.5.0-subdoc",
    "@liveblocks/core": "1.5.0-subdoc"
=======
    "@liveblocks/client": "1.5.3",
    "@liveblocks/core": "1.5.3"
>>>>>>> 88ed04b2
  },
  "peerDependencies": {
    "zustand": "^4.1.3"
  },
  "devDependencies": {
    "@liveblocks/eslint-config": "*",
    "@liveblocks/jest-config": "*",
    "@testing-library/jest-dom": "^5.16.5",
    "msw": "^0.36.4",
    "zustand": "^4.1.3"
  },
  "sideEffects": false,
  "bugs": {
    "url": "https://github.com/liveblocks/liveblocks/issues"
  },
  "repository": {
    "type": "git",
    "url": "https://github.com/liveblocks/liveblocks.git",
    "directory": "packages/liveblocks-zustand"
  },
  "homepage": "https://liveblocks.io",
  "keywords": [
    "zustand",
    "react",
    "liveblocks",
    "real-time",
    "toolkit",
    "multiplayer",
    "websockets",
    "collaboration",
    "collaborative",
    "presence",
    "crdts",
    "synchronize",
    "rooms",
    "documents",
    "conflict resolution"
  ]
}<|MERGE_RESOLUTION|>--- conflicted
+++ resolved
@@ -1,10 +1,6 @@
 {
   "name": "@liveblocks/zustand",
-<<<<<<< HEAD
-  "version": "1.5.0-subdoc",
-=======
   "version": "1.5.3",
->>>>>>> 88ed04b2
   "description": "A middleware to integrate Liveblocks into Zustand stores. Liveblocks is the all-in-one toolkit to build collaborative products like Figma, Notion, and more.",
   "license": "Apache-2.0",
   "main": "./dist/index.js",
@@ -37,13 +33,8 @@
     "test:watch": "jest --silent --verbose --color=always --watch"
   },
   "dependencies": {
-<<<<<<< HEAD
-    "@liveblocks/client": "1.5.0-subdoc",
-    "@liveblocks/core": "1.5.0-subdoc"
-=======
     "@liveblocks/client": "1.5.3",
     "@liveblocks/core": "1.5.3"
->>>>>>> 88ed04b2
   },
   "peerDependencies": {
     "zustand": "^4.1.3"
