--- conflicted
+++ resolved
@@ -11,11 +11,7 @@
   UPDATE_STORAGE = 201,
 
   // For YJS support
-<<<<<<< HEAD
-  FETCH_YDOC_UPDATE = 300,
-=======
   FETCH_YDOC = 300,
->>>>>>> ffbc5388
   UPDATE_YDOC = 301,
 }
 
@@ -86,20 +82,11 @@
 };
 
 export type FetchYDocClientMsg = {
-<<<<<<< HEAD
-  readonly type: ClientMsgCode.FETCH_YDOC_UPDATE;
-  readonly vector: string;
-=======
   readonly type: ClientMsgCode.FETCH_YDOC;
   readonly vector: string; // base64 encoded stateVector a from yjs doc
->>>>>>> ffbc5388
 };
 
 export type UpdateYDocClientMsg = {
   readonly type: ClientMsgCode.UPDATE_YDOC;
-<<<<<<< HEAD
-  readonly update: string;
-=======
   readonly update: string; // base64 encoded update from a yjs doc
->>>>>>> ffbc5388
 };