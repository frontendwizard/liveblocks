--- conflicted
+++ resolved
@@ -9,7 +9,6 @@
   CommentsRead = "comments:read",
 }
 
-<<<<<<< HEAD
 export type LiveblocksPermissions = Record<string, Permission[]>;
 
 export enum TokenKind {
@@ -18,34 +17,13 @@
   ID_TOKEN = "id",
 }
 
-type BaseTokenPayload = {
-  // Issued at and expiry fields (from JWT spec)
-  iat: number;
-  exp: number;
-};
-
 /**
  * Legacy Secret Token.
  */
-export type LegacySecretToken = BaseTokenPayload & {
+export type LegacySecretToken = {
   k: TokenKind.SECRET_LEGACY;
   roomId: string;
   scopes: string[];
-=======
-/**
- * Fields of the JWT payload that the client relies on and interprets. There
- * exist more fields in the JWT payload, but those aren't needed by the client
- * directly, and simply passed back to the backend.
- *
- * This type should only list the properties that client uses, so we're still
- * free to change the other fields on the token without breaking backward
- * compatibility.
- *
- * @internal For unit tests only.
- */
-export type MinimalTokenPayload = {
-  scopes: string[]; // Think Scope[], but it could also hold scopes from the future, hence string[]
->>>>>>> c07979d4
   actor: number;
 
   // Extra payload as defined by the customer's own authorization
@@ -60,7 +38,7 @@
 /**
  * New authorization Access Token.
  */
-export type AccessToken = BaseTokenPayload & {
+export type AccessToken = {
   k: TokenKind.ACCESS_TOKEN;
   pid: string; // project id
   uid: string; // user id
@@ -71,7 +49,7 @@
 /**
  * New authorization ID Token.
  */
-export type IDToken = BaseTokenPayload & {
+export type IDToken = {
   k: TokenKind.ID_TOKEN;
   pid: string; // project id
   uid: string; // user id
@@ -88,47 +66,14 @@
   readonly parsed: AccessToken | IDToken | LegacySecretToken; // Rich data on the JWT value
 };
 
-<<<<<<< HEAD
-/** @internal - For unit tests only */
-export type JwtMetadata = Pick<AccessToken | IDToken, "iat" | "exp">;
-
-export function isTokenExpired(token: JwtMetadata): boolean {
-  const now = Date.now() / 1000;
-  const valid = now <= token.exp - 300 && now >= token.iat - 300;
-  return !valid;
-}
-
-function isValidAuthTokenPayload(data: Json): data is AccessToken | IDToken {
+function isValidAuthTokenPayload(
+  data: Json
+): data is AccessToken | IDToken | LegacySecretToken {
   return (
     isPlainObject(data) &&
-    typeof data.iat === "number" &&
-    typeof data.exp === "number" &&
     (data.k === TokenKind.ACCESS_TOKEN ||
       data.k === TokenKind.ID_TOKEN ||
       data.k === TokenKind.SECRET_LEGACY)
-=======
-function isStringList(value: unknown): value is string[] {
-  return Array.isArray(value) && value.every((i) => typeof i === "string");
-}
-
-function isMinimalTokenPayload(data: Json): data is MinimalTokenPayload {
-  //
-  // NOTE: This is the hard-coded definition of the following decoder:
-  //
-  //   inexact({
-  //     actor: number,
-  //     scopes: array(scope),
-  //     id: optional(string),
-  //     info: optional(json),
-  //   })
-  //
-  return (
-    isPlainObject(data) &&
-    typeof data.actor === "number" &&
-    (data.id === undefined || typeof data.id === "string") &&
-    isStringList(data.scopes)
-    // && data.info will already be `Json | undefined`, given the nature of the data here
->>>>>>> c07979d4
   );
 }
 
