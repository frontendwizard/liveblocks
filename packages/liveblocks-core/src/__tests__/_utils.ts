import type { LiveObject } from "..";
import type { LsonObject } from "../crdts/Lson";
import type { ToImmutable } from "../crdts/utils";
import type { Json, JsonObject } from "../lib/Json";
import { makePosition } from "../lib/position";
import { deepClone } from "../lib/utils";
import type { Authentication } from "../protocol/Authentication";
<<<<<<< HEAD
import type { LegacySecretToken } from "../protocol/AuthToken";
import { TokenKind } from "../protocol/AuthToken";
=======
import type {
  AccessToken,
  IDToken,
  LegacySecretToken,
} from "../protocol/AuthToken";
import { Permission, TokenKind } from "../protocol/AuthToken";
>>>>>>> faa87528
import type { BaseUserMeta } from "../protocol/BaseUserMeta";
import type { ClientMsg } from "../protocol/ClientMsg";
import { ClientMsgCode } from "../protocol/ClientMsg";
import type { Op } from "../protocol/Op";
import type {
  IdTuple,
  SerializedCrdt,
  SerializedList,
  SerializedMap,
  SerializedObject,
  SerializedRegister,
  SerializedRootObject,
} from "../protocol/SerializedCrdt";
import { CrdtType } from "../protocol/SerializedCrdt";
import type { ServerMsg } from "../protocol/ServerMsg";
import { ServerMsgCode } from "../protocol/ServerMsg";
import type { Room, RoomDelegates } from "../room";
import { createRoom } from "../room";
import { WebsocketCloseCodes } from "../types/IWebSocket";
import {
  ALWAYS_AUTH_WITH_LEGACY_TOKEN,
  defineBehavior,
  SOCKET_AUTOCONNECT_AND_ROOM_STATE,
} from "./_behaviors";
import type { MockWebSocketServer } from "./_MockWebSocketServer";
import { MockWebSocket } from "./_MockWebSocketServer";
import type { JsonStorageUpdate } from "./_updatesUtils";
import { serializeUpdateToJson } from "./_updatesUtils";

export function makeSecretLegacyToken(
  actor: number,
  scopes: string[]
): LegacySecretToken {
  // NOTE: This is not the complete JWT token, but one that has enough fields
  // to we can run the unit tests. The actual full shape of these JWT tokens is
  // defined in the (private) backend in case you're interested, see
  // https://github.com/liveblocks/liveblocks-cloudflare/blob/main/src/security.ts
  return {
    k: TokenKind.SECRET_LEGACY,
    iat: Date.now() / 1000,
    exp: Date.now() / 1000 + 60, // Valid for 1 minute
    appId: "my-app",
    roomId: "my-room",
    id: "user1",
    actor,
    scopes,
  };
}

export function makeAccessToken(): AccessToken {
  return {
    k: TokenKind.ACCESS_TOKEN,
    iat: Date.now() / 1000,
    exp: Date.now() / 1000 + 60, // Valid for 1 minute
    pid: "my-app",
    uid: "user1",
    perms: { "my-room": [Permission.Write] },
  };
}

export function makeIDToken(): IDToken {
  return {
    k: TokenKind.ID_TOKEN,
    iat: Date.now() / 1000,
    exp: Date.now() / 1000 + 60, // Valid for 1 minute
    pid: "my-app",
    uid: "user1",
    gids: ["group1"],
  };
}

// NOTE: we have some instability with opIds in the undo/redo stack and this should be investigated
function deepCloneWithoutOpId<T>(item: T) {
  return JSON.parse(
    JSON.stringify(item),
    // eslint-disable-next-line @typescript-eslint/no-unsafe-return
    (key, value) => (key === "opId" ? undefined : value)
  ) as T;
}

export const FIRST_POSITION = makePosition();
export const SECOND_POSITION = makePosition(FIRST_POSITION);
export const THIRD_POSITION = makePosition(SECOND_POSITION);
export const FOURTH_POSITION = makePosition(THIRD_POSITION);
export const FIFTH_POSITION = makePosition(FOURTH_POSITION);

function makeRoomConfig(mockedDelegates: RoomDelegates) {
  return {
    delegates: mockedDelegates,
    roomId: "room-id",
    throttleDelay: -1, // No throttle for standard storage test
    lostConnectionTimeout: 99999, // Don't trigger connection loss events in tests
    liveblocksServer: "wss://live.liveblocks.io/v7",
    authentication: {
      type: "private",
      url: "/api/auth",
    } as Authentication,
    polyfills: {
      WebSocket: MockWebSocket,
    },
    enableDebugLogging: false,
  };
}

/**
 * Sets up a Room instance that auto-connects to a server. It will receive the
 * given initial storage items from the server. It awaits until storage has
 * loaded.
 */
export async function prepareRoomWithStorage<
  TPresence extends JsonObject,
  TStorage extends LsonObject,
  TUserMeta extends BaseUserMeta,
  TRoomEvent extends Json
>(
  items: IdTuple<SerializedCrdt>[],
  actor: number = 0,
  onSend_DEPRECATED:
    | ((messages: ClientMsg<TPresence, TRoomEvent>[]) => void)
    | undefined = undefined,
  defaultStorage?: TStorage,
  scopes: string[] = ["room:write"]
) {
  if (onSend_DEPRECATED !== undefined) {
    throw new Error(
      "Can no longer use `onSend` effect, please rewrite unit test"
    );
  }

  const { wss, delegates } = defineBehavior(
    ALWAYS_AUTH_WITH_LEGACY_TOKEN(actor, scopes),
    SOCKET_AUTOCONNECT_AND_ROOM_STATE(actor, scopes)
  );

  const clonedItems = deepClone(items);
  wss.onConnection((conn) => {
    conn.server.send(
      serverMessage({
        type: ServerMsgCode.INITIAL_STORAGE_STATE,
        items: clonedItems,
      })
    );
  });

  const room = createRoom<TPresence, TStorage, TUserMeta, TRoomEvent>(
    {
      initialPresence: {} as TPresence,
      initialStorage: defaultStorage || ({} as TStorage),
    },
    makeRoomConfig(delegates)
  );

  room.connect();

  const storage = await room.getStorage();
  return { storage, room, wss };
}

/**
 * Sets up a Room instance that auto-connects to a server. It will receive the
 * given initial storage items from the server. It awaits until storage has
 * loaded.
 *
 * The `expectStorage`, `expectMessagesSent`, and `applyRemoteOperations`
 * helpers can be used to make assertions easier to express.
 */
export async function prepareIsolatedStorageTest<TStorage extends LsonObject>(
  items: IdTuple<SerializedCrdt>[],
  actor: number = 0,
  defaultStorage?: TStorage
) {
  const { room, storage, wss } = await prepareRoomWithStorage<
    never,
    TStorage,
    never,
    never
  >(items, actor, undefined, defaultStorage || ({} as TStorage));

  return {
    root: storage.root,
    room,
    wss,

    expectStorage: (data: ToImmutable<TStorage>) =>
      expect(storage.root.toImmutable()).toEqual(data),

    expectMessagesSent: (
      messages: (ClientMsg<JsonObject, Json> | ClientMsg<JsonObject, Json>[])[]
    ) => {
      expect(wss.receivedMessages).toEqual(messages);
    },

    applyRemoteOperations: (ops: Op[]) =>
      wss.last.send(
        serverMessage({
          type: ServerMsgCode.UPDATE_STORAGE,
          ops,
        })
      ),
  };
}

/**
 * Create 2 rooms with a loaded storage
 * All operations made on the main room are forwarded to the other room
 * Assertion on the storage validate both rooms
 */
export async function prepareStorageTest<
  TStorage extends LsonObject,
  TPresence extends JsonObject = never,
  TUserMeta extends BaseUserMeta = never,
<<<<<<< HEAD
  TRoomEvent extends Json = never
>(items: IdTuple<SerializedCrdt>[], actor: number = 0, scopes: string[] = []) {
=======
  TRoomEvent extends Json = never,
>(
  items: IdTuple<SerializedCrdt>[],
  actor: number = 0,
  scopes: string[] = ["room:write"]
) {
>>>>>>> faa87528
  let currentActor = actor;
  const operations: Op[] = [];

  const ref = await prepareRoomWithStorage<
    TPresence,
    TStorage,
    TUserMeta,
    TRoomEvent
  >(items, -1, undefined, undefined, scopes);

  const subject = await prepareRoomWithStorage<
    TPresence,
    TStorage,
    TUserMeta,
    TRoomEvent
  >(items, currentActor, undefined, undefined, scopes);

  subject.wss.onReceive.subscribe((data) => {
    const messages = parseAsClientMsgs(data);
    for (const message of messages) {
      if (message.type === ClientMsgCode.UPDATE_STORAGE) {
        operations.push(...message.ops);

        ref.wss.last.send(
          serverMessage({
            type: ServerMsgCode.UPDATE_STORAGE,
            ops: message.ops,
          })
        );
        subject.wss.last.send(
          serverMessage({
            type: ServerMsgCode.UPDATE_STORAGE,
            ops: message.ops,
          })
        );
      } else if (message.type === ClientMsgCode.UPDATE_PRESENCE) {
        ref.wss.last.send(
          serverMessage({
            type: ServerMsgCode.UPDATE_PRESENCE,
            data: message.data,
            actor: currentActor,
            targetActor: message.targetActor,
          })
        );
      }
    }
  });

  // Mock Server messages for Presence

  // Machine is the first user connected to the room, it then receives a server message
  // saying that the refRoom user joined the room.
  subject.wss.last.send(
    serverMessage({
      type: ServerMsgCode.USER_JOINED,
      actor: -1,
      id: undefined,
      info: undefined,
      scopes: ["room:write"],
    })
  );

  // RefRoom is the second user connected to the room, it receives a server message
  // ROOM_STATE with the list of users in the room.
  ref.wss.last.send(
    serverMessage({
      type: ServerMsgCode.ROOM_STATE,
      actor: currentActor,
      scopes,
      users: { [currentActor]: { scopes: ["room:write"] } },
    })
  );

  const states: ToImmutable<TStorage>[] = [];

  function expectBothClientStoragesToEqual(data: ToImmutable<TStorage>) {
    expect(subject.storage.root.toImmutable()).toEqual(data);
    expect(ref.storage.root.toImmutable()).toEqual(data);
    expect(subject.room.__internal.nodeCount).toBe(
      ref.room.__internal.nodeCount
    );
  }

  function expectStorage(data: ToImmutable<TStorage>) {
    states.push(data);
    expectBothClientStoragesToEqual(data);
  }

  function assertUndoRedo() {
    // this is what the last undo item looked like before we undo

    const before = deepCloneWithoutOpId(
      subject.room.__internal.undoStack[
        subject.room.__internal.undoStack.length - 1
      ]
    );

    // this will undo the whole stack
    for (let i = 0; i < states.length - 1; i++) {
      subject.room.history.undo();
      expectBothClientStoragesToEqual(states[states.length - 2 - i]);
    }

    // this will redo the whole stack
    for (let i = 0; i < states.length - 1; i++) {
      subject.room.history.redo();
      expectBothClientStoragesToEqual(states[i + 1]);
    }

    // this is what the last undo item looks like after redoing everything
    const after = deepCloneWithoutOpId(
      subject.room.__internal.undoStack[
        subject.room.__internal.undoStack.length - 1
      ]
    );

    // It should be identical before/after
    expect(before).toEqual(after);

    for (let i = 0; i < states.length - 1; i++) {
      subject.room.history.undo();
      expectBothClientStoragesToEqual(states[states.length - 2 - i]);
    }
  }

  function reconnect(
    actor: number,
    nextStorageItems?: IdTuple<SerializedCrdt>[] | undefined
  ) {
    currentActor = actor;

    // Next time a client socket connects, send this INITIAL_STORAGE_STATE
    // message
    subject.wss.onConnection((conn) => {
      if (nextStorageItems) {
        conn.server.send(
          serverMessage({
            type: ServerMsgCode.INITIAL_STORAGE_STATE,
            items: nextStorageItems,
          })
        );
      }

      // Other user in the room (refRoom) receives a "USER_JOINED" message.
      ref.wss.last.send(
        serverMessage({
          type: ServerMsgCode.USER_JOINED,
          actor,
          id: undefined,
          info: undefined,
          scopes: ["room:write"],
        })
      );
    });

    // Send a close from the WebSocket server, triggering an automatic reconnect
    // by the room.
    subject.wss.last.close(
      new CloseEvent("close", {
        code: WebsocketCloseCodes.CLOSE_ABNORMAL,
        wasClean: false,
      })
    );
  }

  return {
    room: subject.room,
    refRoom: ref.room,
    operations,
    storage: subject.storage,
    refStorage: ref.storage,
    expectStorage,
    assertUndoRedo,

    applyRemoteOperations: (ops: Op[]) =>
      subject.wss.last.send(
        serverMessage({
          type: ServerMsgCode.UPDATE_STORAGE,
          ops,
        })
      ),

    reconnect,

    wss: subject.wss,
    refWss: ref.wss,
  };
}

/**
 * Join the same room with 2 different clients and stop sending socket messages when the storage is initialized
 */
export async function prepareStorageUpdateTest<
  TStorage extends LsonObject,
  TPresence extends JsonObject = never,
  TUserMeta extends BaseUserMeta = never,
  TRoomEvent extends Json = never
>(
  items: IdTuple<SerializedCrdt>[]
): Promise<{
  room: Room<TPresence, TStorage, TUserMeta, TRoomEvent>;
  root: LiveObject<TStorage>;
  expectUpdates: (updates: JsonStorageUpdate[][]) => void;
}> {
  const ref = await prepareRoomWithStorage(items, -1);
  const subject = await prepareRoomWithStorage<
    TPresence,
    TStorage,
    TUserMeta,
    TRoomEvent
  >(items, -2);

  subject.wss.onReceive.subscribe((data) => {
    const messages = parseAsClientMsgs(data);
    for (const message of messages) {
      if (message.type === ClientMsgCode.UPDATE_STORAGE) {
        ref.wss.last.send(
          serverMessage({
            type: ServerMsgCode.UPDATE_STORAGE,
            ops: message.ops,
          })
        );
        subject.wss.last.send(
          serverMessage({
            type: ServerMsgCode.UPDATE_STORAGE,
            ops: message.ops,
          })
        );
      }
    }
  });

  const jsonUpdates: JsonStorageUpdate[][] = [];
  const refJsonUpdates: JsonStorageUpdate[][] = [];

  subject.room.events.storage.subscribe((updates) =>
    jsonUpdates.push(updates.map(serializeUpdateToJson))
  );
  ref.room.events.storage.subscribe((updates) =>
    refJsonUpdates.push(updates.map(serializeUpdateToJson))
  );

  function expectUpdatesInBothClients(updates: JsonStorageUpdate[][]) {
    expect(jsonUpdates).toEqual(updates);
    expect(refJsonUpdates).toEqual(updates);
  }

  return {
    room: subject.room,
    root: subject.storage.root,
    expectUpdates: expectUpdatesInBothClients,
  };
}

/**
 * Create a room, join with the client but sync local storage changes with the server
 */
export async function prepareDisconnectedStorageUpdateTest<
  TStorage extends LsonObject,
  TPresence extends JsonObject = never,
  TUserMeta extends BaseUserMeta = never,
  TRoomEvent extends Json = never
>(items: IdTuple<SerializedCrdt>[]) {
  const { storage, room } = await prepareRoomWithStorage<
    TPresence,
    TStorage,
    TUserMeta,
    TRoomEvent
  >(items, -1);

  const receivedUpdates: JsonStorageUpdate[][] = [];

  room.subscribe(
    storage.root,
    (updates) => receivedUpdates.push(updates.map(serializeUpdateToJson)),
    { isDeep: true }
  );

  function expectUpdates(updates: JsonStorageUpdate[][]) {
    expect(receivedUpdates).toEqual(updates);
  }

  return {
    room,
    root: storage.root,
    expectUpdates,
  };
}

export function replaceRemoteStorageAndReconnect(
  wss: MockWebSocketServer,
  nextStorageItems: IdTuple<SerializedCrdt>[]
) {
  // Next time a client socket connects, send this INITIAL_STORAGE_STATE
  // message
  wss.onConnection((conn) =>
    conn.server.send(
      serverMessage({
        type: ServerMsgCode.INITIAL_STORAGE_STATE,
        items: nextStorageItems,
      })
    )
  );

  // Send a close from the WebSocket server, triggering an automatic reconnect
  // by the room.
  wss.last.close(
    new CloseEvent("close", {
      code: WebsocketCloseCodes.CLOSE_ABNORMAL,
      wasClean: false,
    })
  );
}

export function createSerializedObject(
  id: string,
  data: JsonObject,
  parentId: string,
  parentKey: string
): IdTuple<SerializedObject>;
export function createSerializedObject(
  id: string,
  data: JsonObject
): IdTuple<SerializedRootObject>;
export function createSerializedObject(
  id: string,
  data: JsonObject,
  parentId?: string,
  parentKey?: string
): IdTuple<SerializedObject | SerializedRootObject> {
  return [
    id,
    parentId !== undefined && parentKey !== undefined
      ? // Normal case
        { type: CrdtType.OBJECT, data, parentId, parentKey }
      : // Root object
        { type: CrdtType.OBJECT, data },
  ];
}

export function createSerializedList(
  id: string,
  parentId: string,
  parentKey: string
): IdTuple<SerializedList> {
  return [id, { type: CrdtType.LIST, parentId, parentKey }];
}

export function createSerializedMap(
  id: string,
  parentId: string,
  parentKey: string
): IdTuple<SerializedMap> {
  return [id, { type: CrdtType.MAP, parentId, parentKey }];
}

export function createSerializedRegister(
  id: string,
  parentId: string,
  parentKey: string,
  data: Json
): IdTuple<SerializedRegister> {
  return [id, { type: CrdtType.REGISTER, parentId, parentKey, data }];
}

export function parseAsClientMsgs(data: string) {
  const json = JSON.parse(data) as
    | ClientMsg<JsonObject, Json>
    | ClientMsg<JsonObject, Json>[];
  return Array.isArray(json) ? json : [json];
}

export function serverMessage(
  message: ServerMsg<JsonObject, BaseUserMeta, Json>
) {
  return new MessageEvent("message", {
    data: JSON.stringify(message),
  });
}<|MERGE_RESOLUTION|>--- conflicted
+++ resolved
@@ -5,17 +5,12 @@
 import { makePosition } from "../lib/position";
 import { deepClone } from "../lib/utils";
 import type { Authentication } from "../protocol/Authentication";
-<<<<<<< HEAD
-import type { LegacySecretToken } from "../protocol/AuthToken";
-import { TokenKind } from "../protocol/AuthToken";
-=======
 import type {
   AccessToken,
   IDToken,
   LegacySecretToken,
 } from "../protocol/AuthToken";
 import { Permission, TokenKind } from "../protocol/AuthToken";
->>>>>>> faa87528
 import type { BaseUserMeta } from "../protocol/BaseUserMeta";
 import type { ClientMsg } from "../protocol/ClientMsg";
 import { ClientMsgCode } from "../protocol/ClientMsg";
@@ -129,7 +124,7 @@
   TPresence extends JsonObject,
   TStorage extends LsonObject,
   TUserMeta extends BaseUserMeta,
-  TRoomEvent extends Json
+  TRoomEvent extends Json,
 >(
   items: IdTuple<SerializedCrdt>[],
   actor: number = 0,
@@ -227,17 +222,12 @@
   TStorage extends LsonObject,
   TPresence extends JsonObject = never,
   TUserMeta extends BaseUserMeta = never,
-<<<<<<< HEAD
-  TRoomEvent extends Json = never
->(items: IdTuple<SerializedCrdt>[], actor: number = 0, scopes: string[] = []) {
-=======
   TRoomEvent extends Json = never,
 >(
   items: IdTuple<SerializedCrdt>[],
   actor: number = 0,
   scopes: string[] = ["room:write"]
 ) {
->>>>>>> faa87528
   let currentActor = actor;
   const operations: Op[] = [];
 
@@ -434,7 +424,7 @@
   TStorage extends LsonObject,
   TPresence extends JsonObject = never,
   TUserMeta extends BaseUserMeta = never,
-  TRoomEvent extends Json = never
+  TRoomEvent extends Json = never,
 >(
   items: IdTuple<SerializedCrdt>[]
 ): Promise<{
@@ -499,7 +489,7 @@
   TStorage extends LsonObject,
   TPresence extends JsonObject = never,
   TUserMeta extends BaseUserMeta = never,
-  TRoomEvent extends Json = never
+  TRoomEvent extends Json = never,
 >(items: IdTuple<SerializedCrdt>[]) {
   const { storage, room } = await prepareRoomWithStorage<
     TPresence,
