{
  "name": "@liveblocks/core",
<<<<<<< HEAD
  "version": "1.1.1-yjs3",
=======
  "version": "1.1.1",
>>>>>>> e3795c6f
  "description": "Shared code and foundational internals for Liveblocks",
  "main": "./dist/index.js",
  "types": "./dist/index.d.ts",
  "files": [
    "dist/**",
    "README.md"
  ],
  "keywords": [
    "liveblocks",
    "multiplayer",
    "live-cursors",
    "collaborative"
  ],
  "bugs": {
    "url": "https://github.com/liveblocks/liveblocks/issues"
  },
  "scripts": {
    "dev": "tsup --watch",
    "build": "tsup",
    "format": "(eslint --fix src/ || true) && prettier --write src/",
    "lint": "eslint src/",
    "lint:package": "publint --strict && attw --pack",
    "test": "jest --silent --verbose --color=always",
    "test:types": "tsd",
    "test:watch": "jest --silent --verbose --color=always --watch",
    "test:e2e": "jest --silent --verbose --color=always --config=./jest.config.e2e.js",
    "test:deps": "depcruise src --exclude __tests__ --config",
    "showdeps": "depcruise src --include-only '^src' --exclude='__tests__' --config --output-type dot | dot -T svg > /tmp/dependency-graph.svg && open /tmp/dependency-graph.svg",
    "showdeps:high-level": "depcruise src --include-only '^src' --exclude='(^src/index.ts|shallow.ts|__tests__)' --collapse='^src/(refs|lib|compat|types|crdts|protocol)' --config --output-type dot | dot -T svg > /tmp/dependency-graph.svg && open /tmp/dependency-graph.svg"
  },
  "license": "Apache-2.0",
  "devDependencies": {
    "@liveblocks/eslint-config": "*",
    "@liveblocks/jest-config": "*",
    "@types/ws": "^8.5.3",
    "dotenv": "^16.0.3",
    "eslint-plugin-rulesdir": "^0.2.1",
    "msw": "^0.47.4",
    "ws": "^8.5.0"
  },
  "repository": {
    "type": "git",
    "url": "https://github.com/liveblocks/liveblocks.git",
    "directory": "packages/liveblocks-core"
  },
  "sideEffects": false
}<|MERGE_RESOLUTION|>--- conflicted
+++ resolved
@@ -1,10 +1,6 @@
 {
   "name": "@liveblocks/core",
-<<<<<<< HEAD
-  "version": "1.1.1-yjs3",
-=======
   "version": "1.1.1",
->>>>>>> e3795c6f
   "description": "Shared code and foundational internals for Liveblocks",
   "main": "./dist/index.js",
   "types": "./dist/index.d.ts",
