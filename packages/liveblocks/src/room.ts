--- conflicted
+++ resolved
@@ -170,14 +170,10 @@
 type Context = {
   room: string;
   throttleDelay: number;
-<<<<<<< HEAD
   fetchPolyfill?: typeof fetch;
   WebSocketPolyfill?: typeof WebSocket;
   authentication: Authentication;
   liveblocksServer: string;
-=======
-  publicApiKey?: string;
->>>>>>> b742dc2f
 };
 
 export function makeStateMachine(
@@ -193,17 +189,7 @@
       try {
         const { token } = await auth(context.room);
         const parsedToken = parseToken(token);
-<<<<<<< HEAD
         const socket = createWebSocket(token);
-=======
-        const socket = new WebSocket(
-          `${context.liveblocksServer}/?token=${token}`
-        );
-        socket.addEventListener("message", onMessage);
-        socket.addEventListener("open", onOpen);
-        socket.addEventListener("close", onClose);
-        socket.addEventListener("error", onError);
->>>>>>> b742dc2f
         authenticationSuccess(parsedToken, socket);
       } catch (er: any) {
         authenticationFailure(er);
@@ -1461,29 +1447,15 @@
   options: {
     defaultPresence?: Presence;
     defaultStorageRoot?: Record<string, any>;
-<<<<<<< HEAD
   },
   context: Context
-=======
-  }
->>>>>>> b742dc2f
 ): InternalRoom {
   const state = defaultState(
     options.defaultPresence,
     options.defaultStorageRoot
   );
 
-<<<<<<< HEAD
   const machine = makeStateMachine(state, context);
-=======
-  const machine = makeStateMachine(state, {
-    throttleDelay,
-    liveblocksServer,
-    authEndpoint,
-    room: name,
-    publicApiKey: options.publicApiKey,
-  });
->>>>>>> b742dc2f
 
   const room: Room = {
     /////////////
