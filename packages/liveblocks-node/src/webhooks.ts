--- conflicted
+++ resolved
@@ -136,15 +136,12 @@
         "userLeft",
         "roomCreated",
         "roomDeleted",
-<<<<<<< HEAD
         "commentCreated",
         "commentEdited",
         "commentDeleted",
         "threadMetadataUpdated",
         "threadCreated",
-=======
         "ydocUpdated",
->>>>>>> d31c36ff
       ].includes(event.type)
     )
       return;
@@ -190,15 +187,12 @@
   | UserLeftEvent
   | RoomCreatedEvent
   | RoomDeletedEvent
-<<<<<<< HEAD
   | CommentCreatedEvent
   | CommentEditedEvent
   | CommentDeletedEvent
   | ThreadMetadataUpdatedEvent
-  | ThreadCreatedEvent;
-=======
+  | ThreadCreatedEvent
   | YDocUpdatedEvent;
->>>>>>> d31c36ff
 
 type StorageUpdatedEvent = {
   type: "storageUpdated";
@@ -275,7 +269,6 @@
   };
 };
 
-<<<<<<< HEAD
 type CommentCreatedEvent = {
   type: "commentCreated";
   data: {
@@ -314,22 +307,22 @@
     roomId: string;
     threadId: string;
     commentId: string;
-=======
+    /**
+     * ISO 8601 datestring
+     * @example "2021-03-01T12:00:00.000Z"
+     */
+    deletedAt: string;
+  };
+};
+
 type YDocUpdatedEvent = {
   type: "ydocUpdated";
   data: {
-    appId: string;
-    roomId: string;
->>>>>>> d31c36ff
-    /**
-     * ISO 8601 datestring
-     * @example "2021-03-01T12:00:00.000Z"
-     */
-    deletedAt: string;
-  };
-};
-
-<<<<<<< HEAD
+    projectId: string;
+    roomId: string;
+  };
+};
+
 type ThreadMetadataUpdatedEvent = {
   type: "threadMetadataUpdated";
   data: {
@@ -360,8 +353,6 @@
   };
 };
 
-=======
->>>>>>> d31c36ff
 export type {
   CommentCreatedEvent,
   CommentDeletedEvent,
