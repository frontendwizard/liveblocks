--- conflicted
+++ resolved
@@ -1068,18 +1068,12 @@
       // Operation done offline
       items.push("B");
 
-<<<<<<< HEAD
       // Other client (which is online), deletes "C".
       refStorage.root.get("items").delete(1);
 
-      const storageJson = objectToJson(storage.root);
+      const storageJson = lsonToJson(storage.root);
       expect(storageJson).toEqual({ items: ["A", "C", "B"] });
-      const refStorageJson = objectToJson(refStorage.root);
-=======
-      const storageJson = lsonToJson(storage.root);
-      expect(storageJson).toEqual({ items: ["A", "B"] });
       const refStorageJson = lsonToJson(refStorage.root);
->>>>>>> 35e236a7
       expect(refStorageJson).toEqual({ items: ["A"] });
 
       const newInitStorage: SerializedCrdtWithId[] = [
