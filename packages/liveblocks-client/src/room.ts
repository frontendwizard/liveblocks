import type { ApplyResult } from "./AbstractCrdt";
import { OpSource } from "./AbstractCrdt";
import { nn } from "./assert";
import type { RoomAuthToken } from "./AuthToken";
import { isTokenExpired, parseRoomAuthToken } from "./AuthToken";
import type { EventSource } from "./EventSource";
import { makeEventSource } from "./EventSource";
import { LiveObject } from "./LiveObject";
import type {
  Authentication,
  AuthorizeResponse,
  BaseUserMeta,
  BroadcastedEventServerMsg,
  BroadcastOptions,
  ClientMsg,
  Connection,
  ConnectionCallback,
  ConnectionState,
  ErrorCallback,
  EventCallback,
  HistoryCallback,
  IdTuple,
  InitialDocumentStateServerMsg,
  Json,
  JsonObject,
  LiveNode,
  LiveStructure,
  LsonObject,
  MyPresenceCallback,
  NodeMap,
  Op,
  Others,
  OthersEvent,
  OthersEventCallback,
  ParentToChildNodeMap,
  Polyfills,
  Room,
  RoomEventCallback,
  RoomEventCallbackFor,
  RoomEventName,
  RoomInitializers,
  RoomStateServerMsg,
  SerializedChild,
  SerializedCrdt,
  SerializedRootObject,
  ServerMsg,
  StorageCallback,
  StorageUpdate,
  UpdatePresenceServerMsg,
  User,
  UserJoinServerMsg,
  UserLeftServerMsg,
} from "./types";
import {
  ClientMsgCode,
  isRoomEventName,
  OpCode,
  ServerMsgCode,
  WebsocketCloseCodes,
} from "./types";
import type { DocumentVisibilityState } from "./types/_compat";
import { isJsonArray, isJsonObject } from "./types/Json";
import { isRootCrdt } from "./types/SerializedCrdt";
import {
  compact,
  getTreesDiffOperations,
  isLiveList,
  isLiveNode,
  isPlainObject,
  isSameNodeOrChildOf,
  mergeStorageUpdates,
  remove,
  tryParseJson,
} from "./utils";

export type Machine<
  TPresence extends JsonObject,
  TStorage extends LsonObject,
  TUserMeta extends BaseUserMeta,
  TRoomEvent extends Json
> = {
  // Internal
  onClose(event: { code: number; wasClean: boolean; reason: string }): void;
  onMessage(event: MessageEvent<string>): void;
  authenticationSuccess(token: RoomAuthToken, socket: WebSocket): void;
  heartbeat(): void;
  onNavigatorOnline(): void;

  // Internal dev tools
  simulateSocketClose(): void;
  simulateSendCloseEvent(event: {
    code: number;
    wasClean: boolean;
    reason: string;
  }): void;

  // onWakeUp,
  onVisibilityChange(visibilityState: DocumentVisibilityState): void;
  getUndoStack(): HistoryItem<TPresence>[];
  getItemsCount(): number;

  // Core
  connect(): null | undefined;
  disconnect(): void;

  // Generic storage callbacks
  subscribe(callback: StorageCallback): () => void;

  // Storage callbacks filtered by Live structure
  subscribe<L extends LiveStructure>(liveStructure: L, callback: (node: L) => void): () => void; // prettier-ignore
  subscribe(node: LiveStructure, callback: StorageCallback, options: { isDeep: true }): () => void; // prettier-ignore

  // Room event callbacks
  subscribe<E extends RoomEventName>(type: E, listener: RoomEventCallbackFor<E, TPresence, TUserMeta, TRoomEvent>): () => void; // prettier-ignore

  // Presence
  updatePresence(
    overrides: Partial<TPresence>,
    options?: { addToHistory: boolean }
  ): void;
  broadcastEvent(event: TRoomEvent, options?: BroadcastOptions): void;

  batch(callback: () => void): void;
  undo(): void;
  redo(): void;
  canUndo(): boolean;
  canRedo(): boolean;
  pauseHistory(): void;
  resumeHistory(): void;

  getStorage(): Promise<{
    root: LiveObject<TStorage>;
  }>;
  getStorageSnapshot(): LiveObject<TStorage> | null;
  events: {
    storageHasLoaded: EventSource<void>;
  };

  selectors: {
    // Core
    getConnectionState(): ConnectionState;
    getSelf(): User<TPresence, TUserMeta> | null;

    // Presence
    getPresence(): TPresence;
    getOthers(): Others<TPresence, TUserMeta>;
  };
};

const BACKOFF_RETRY_DELAYS = [250, 500, 1000, 2000, 4000, 8000, 10000];
const BACKOFF_RETRY_DELAYS_SLOW = [2000, 30000, 60000, 300000];

const HEARTBEAT_INTERVAL = 30000;
// const WAKE_UP_CHECK_INTERVAL = 2000;
const PONG_TIMEOUT = 2000;

function makeIdFactory(connectionId: number): IdFactory {
  let count = 0;
  return () => `${connectionId}:${count++}`;
}

function makeOthers<
  TPresence extends JsonObject,
  TUserMeta extends BaseUserMeta
>(userMap: {
  [key: number]: User<TPresence, TUserMeta>;
}): Others<TPresence, TUserMeta> {
  const users = Object.values(userMap).map((user) => {
    const { _hasReceivedInitialPresence, ...publicKeys } = user;
    return publicKeys;
  });

  return {
    get count() {
      return users.length;
    },
    [Symbol.iterator]() {
      return users[Symbol.iterator]();
    },
    map(callback) {
      return users.map(callback);
    },
    toArray() {
      return users;
    },
  };
}

function log(..._params: unknown[]) {
  // console.log(...params, new Date().toString());
  return;
}

type HistoryItem<TPresence extends JsonObject> = Array<
  | Op
  | {
      type: "presence";
      data: TPresence;
    }
>;

type IdFactory = () => string;

export type State<
  TPresence extends JsonObject,
  TStorage extends LsonObject,
  TUserMeta extends BaseUserMeta,
  TRoomEvent extends Json
> = {
  connection: Connection;
  token: string | null;
  lastConnectionId: number | null;
  socket: WebSocket | null;
  lastFlushTime: number;
  buffer: {
    // Queued-up Presence updates to be flushed at the earliest convenience
    presence:
      | { type: "partial"; data: Partial<TPresence> }
      | { type: "full"; data: TPresence }
      | null;
    messages: ClientMsg<TPresence, TRoomEvent>[];
    storageOperations: Op[];
  };
  timeoutHandles: {
    flush: number | null;
    reconnect: number;
    pongTimeout: number;
  };
  intervalHandles: {
    heartbeat: number;
  };
  listeners: {
    event: EventCallback<TRoomEvent>[];
    others: OthersEventCallback<TPresence, TUserMeta>[];
    "my-presence": MyPresenceCallback<TPresence>[];
    error: ErrorCallback[];
    connection: ConnectionCallback[];
    storage: StorageCallback[];
    history: HistoryCallback[];
  };
  me: TPresence;
  others: Others<TPresence, TUserMeta>;
  users: {
    [connectionId: number]: User<TPresence, TUserMeta>;
  };
  idFactory: IdFactory | null;
  numberOfRetry: number;
  defaultStorageRoot?: TStorage;

  clock: number;
  opClock: number;
  items: Map<string, LiveNode>;
  root: LiveObject<TStorage> | undefined;
  undoStack: HistoryItem<TPresence>[];
  redoStack: HistoryItem<TPresence>[];

  isHistoryPaused: boolean;
  pausedHistory: HistoryItem<TPresence>;

  isBatching: boolean;
  batch: {
    ops: Op[];
    reverseOps: HistoryItem<TPresence>;
    updates: {
      others: [];
      presence: boolean;
      storageUpdates: Map<string, StorageUpdate>;
    };
  };
  offlineOperations: Map<string, Op>;
};

export type Effects<TPresence extends JsonObject, TRoomEvent extends Json> = {
  authenticate(
    auth: (room: string) => Promise<AuthorizeResponse>,
    createWebSocket: (token: string) => WebSocket
  ): void;
  send(messages: ClientMsg<TPresence, TRoomEvent>[]): void;
  delayFlush(delay: number): number;
  startHeartbeatInterval(): number;
  schedulePongTimeout(): number;
  scheduleReconnect(delay: number): number;
};

type Context = {
  roomId: string;
  throttleDelay: number;
  authentication: Authentication;
  liveblocksServer: string;

  polyfills?: Polyfills;

  /**
   * Backward-compatible way to set `polyfills.fetch`.
   */
  fetchPolyfill?: Polyfills["fetch"];

  /**
   * Backward-compatible way to set `polyfills.WebSocket`.
   */
  WebSocketPolyfill?: Polyfills["WebSocket"];
};

export function makeStateMachine<
  TPresence extends JsonObject,
  TStorage extends LsonObject,
  TUserMeta extends BaseUserMeta,
  TRoomEvent extends Json
>(
  state: State<TPresence, TStorage, TUserMeta, TRoomEvent>,
  context: Context,
  mockedEffects?: Effects<TPresence, TRoomEvent>
): Machine<TPresence, TStorage, TUserMeta, TRoomEvent> {
  const effects: Effects<TPresence, TRoomEvent> = mockedEffects || {
    authenticate(
      auth: (room: string) => Promise<AuthorizeResponse>,
      createWebSocket: (token: string) => WebSocket
    ) {
      const rawToken = state.token;
      const parsedToken = rawToken !== null && parseRoomAuthToken(rawToken);
      if (parsedToken && !isTokenExpired(parsedToken)) {
        const socket = createWebSocket(rawToken);
        authenticationSuccess(parsedToken, socket);
      } else {
        return auth(context.roomId)
          .then(({ token }) => {
            if (state.connection.state !== "authenticating") {
              return;
            }
            const parsedToken = parseRoomAuthToken(token);
            const socket = createWebSocket(token);
            authenticationSuccess(parsedToken, socket);
            state.token = token;
          })
          .catch((er: unknown) =>
            authenticationFailure(
              er instanceof Error ? er : new Error(String(er))
            )
          );
      }
    },
    send(
      messageOrMessages:
        | ClientMsg<TPresence, TRoomEvent>
        | ClientMsg<TPresence, TRoomEvent>[]
    ) {
      if (state.socket == null) {
        throw new Error("Can't send message if socket is null");
      }
      state.socket.send(JSON.stringify(messageOrMessages));
    },
    delayFlush(delay: number) {
      return setTimeout(tryFlushing, delay) as any;
    },
    startHeartbeatInterval() {
      return setInterval(heartbeat, HEARTBEAT_INTERVAL) as any;
    },
    schedulePongTimeout() {
      return setTimeout(pongTimeout, PONG_TIMEOUT) as any;
    },
    scheduleReconnect(delay: number) {
      return setTimeout(connect, delay) as any;
    },
  };

  function genericSubscribe(callback: StorageCallback) {
    state.listeners.storage.push(callback);
    return () => remove(state.listeners.storage, callback);
  }

  function subscribeToLiveStructureDeeply<L extends LiveStructure>(
    node: L,
    callback: (updates: StorageUpdate[]) => void
  ): () => void {
    return genericSubscribe((updates) => {
      const relatedUpdates = updates.filter((update) =>
        isSameNodeOrChildOf(update.node, node)
      );
      if (relatedUpdates.length > 0) {
        callback(relatedUpdates);
      }
    });
  }

  function subscribeToLiveStructureShallowly<L extends LiveStructure>(
    node: L,
    callback: (node: L) => void
  ): () => void {
    return genericSubscribe((updates) => {
      for (const update of updates) {
        if (update.node._id === node._id) {
          callback(update.node as L);
        }
      }
    });
  }

  function createOrUpdateRootFromMessage(
    message: InitialDocumentStateServerMsg
  ) {
    if (message.items.length === 0) {
      throw new Error("Internal error: cannot load storage without items");
    }

    if (state.root) {
      updateRoot(message.items);
    } else {
      // TODO: For now, we'll assume the happy path, but reading this data from
      // the central storage server, it may very well turn out to not match the
      // manual type annotation. This will require runtime type validations!
      state.root = load(message.items) as LiveObject<TStorage>;
    }

    for (const key in state.defaultStorageRoot) {
      if (state.root.get(key) == null) {
        state.root.set(key, state.defaultStorageRoot[key]);
      }
    }
  }

  function buildRootAndParentToChildren(
    items: IdTuple<SerializedCrdt>[]
  ): [IdTuple<SerializedRootObject>, ParentToChildNodeMap] {
    const parentToChildren: ParentToChildNodeMap = new Map();
    let root: IdTuple<SerializedRootObject> | null = null;

    for (const [id, crdt] of items) {
      if (isRootCrdt(crdt)) {
        root = [id, crdt];
      } else {
        const tuple: IdTuple<SerializedChild> = [id, crdt];
        const children = parentToChildren.get(crdt.parentId);
        if (children != null) {
          children.push(tuple);
        } else {
          parentToChildren.set(crdt.parentId, [tuple]);
        }
      }
    }

    if (root == null) {
      throw new Error("Root can't be null");
    }

    return [root, parentToChildren];
  }

  function updateRoot(items: IdTuple<SerializedCrdt>[]) {
    if (!state.root) {
      return;
    }

    const currentItems: NodeMap = new Map();
    state.items.forEach((liveCrdt, id) => {
      currentItems.set(id, liveCrdt._toSerializedCrdt());
    });

    // Get operations that represent the diff between 2 states.
    const ops = getTreesDiffOperations(currentItems, new Map(items));

    const result = apply(ops, false);

    notify(result.updates);
  }

  function load(items: IdTuple<SerializedCrdt>[]): LiveObject<LsonObject> {
    const [root, parentToChildren] = buildRootAndParentToChildren(items);

    return LiveObject._deserialize(root, parentToChildren, {
      getItem,
      addItem,
      deleteItem,
      generateId,
      generateOpId,
      dispatch: storageDispatch,
      roomId: context.roomId,
    });
  }

  function addItem(id: string, liveItem: LiveNode) {
    state.items.set(id, liveItem);
  }

  function deleteItem(id: string) {
    state.items.delete(id);
  }

  function getItem(id: string) {
    return state.items.get(id);
  }

  function addToUndoStack(historyItem: HistoryItem<TPresence>) {
    // If undo stack is too large, we remove the older item
    if (state.undoStack.length >= 50) {
      state.undoStack.shift();
    }

    if (state.isHistoryPaused) {
      state.pausedHistory.unshift(...historyItem);
    } else {
      state.undoStack.push(historyItem);
      onHistoryChange();
    }
  }

  function storageDispatch(
    ops: Op[],
    reverse: Op[],
    storageUpdates: Map<string, StorageUpdate>
  ) {
    if (state.isBatching) {
      state.batch.ops.push(...ops);
      storageUpdates.forEach((value, key) => {
        state.batch.updates.storageUpdates.set(
          key,
          mergeStorageUpdates(
            state.batch.updates.storageUpdates.get(key) as any, // FIXME
            value
          )
        );
      });
      state.batch.reverseOps.push(...reverse);
    } else {
      addToUndoStack(reverse);
      state.redoStack = [];
      dispatch(ops);
      notify({ storageUpdates });
    }
  }

  function notify({
    storageUpdates = new Map<string, StorageUpdate>(),
    presence = false,
    others: otherEvents = [],
  }: {
    storageUpdates?: Map<string, StorageUpdate>;
    presence?: boolean;
    others?: OthersEvent<TPresence, TUserMeta>[];
  }) {
    if (otherEvents.length > 0) {
      state.others = makeOthers(state.users);

      for (const event of otherEvents) {
        for (const listener of state.listeners.others) {
          listener(state.others, event);
        }
      }
    }

    if (presence) {
      for (const listener of state.listeners["my-presence"]) {
        listener(state.me);
      }
    }

    if (storageUpdates.size > 0) {
      const updates = Array.from(storageUpdates.values());
      state.listeners.storage.forEach((subscriber) => subscriber(updates));
    }
  }

  function getConnectionId() {
    if (
      state.connection.state === "open" ||
      state.connection.state === "connecting"
    ) {
      return state.connection.id;
    } else if (state.lastConnectionId !== null) {
      return state.lastConnectionId;
    }

    throw new Error(
      "Internal. Tried to get connection id but connection was never open"
    );
  }

  function generateId() {
    return `${getConnectionId()}:${state.clock++}`;
  }

  function generateOpId() {
    return `${getConnectionId()}:${state.opClock++}`;
  }

  function apply(
    item: HistoryItem<TPresence>,
    isLocal: boolean
  ): {
    reverse: HistoryItem<TPresence>;
    updates: {
      storageUpdates: Map<string, StorageUpdate>;
      presence: boolean;
    };
  } {
    const result = {
      reverse: [] as HistoryItem<TPresence>,
      updates: {
        storageUpdates: new Map<string, StorageUpdate>(),
        presence: false,
      },
    };

    const createdNodeIds = new Set<string>();

    for (const op of item) {
      if (op.type === "presence") {
        const reverse = {
          type: "presence" as const,
          data: {} as TPresence,
        };

        for (const key in op.data) {
          reverse.data[key] = state.me[key];
        }

        state.me = { ...state.me, ...op.data };

        if (state.buffer.presence == null) {
          state.buffer.presence = { type: "partial", data: op.data };
        } else {
          // Merge the new fields with whatever is already queued up (doesn't
          // matter whether its a partial or full update)
          for (const key in op.data) {
            state.buffer.presence.data[key] = op.data[key];
          }
        }

        result.reverse.unshift(reverse);
        result.updates.presence = true;
      } else {
        let source: OpSource;

        // Ops applied after undo/redo don't have an opId.
        if (!op.opId) {
          op.opId = generateOpId();
        }

        if (isLocal) {
          source = OpSource.UNDOREDO_RECONNECT;
        } else {
          const deleted = state.offlineOperations.delete(nn(op.opId));
          source = deleted ? OpSource.ACK : OpSource.REMOTE;
        }

        const applyOpResult = applyOp(op, source);
        if (applyOpResult.modified) {
          const parentId =
            applyOpResult.modified.node.parent.type === "HasParent"
              ? nn(
                  applyOpResult.modified.node.parent.node._id,
                  "Expected parent node to have an ID"
                )
              : undefined;

          // If the parent is the root (undefined) or was created in the same batch, we don't want to notify
          // storage updates for the children.
          if (!parentId || !createdNodeIds.has(parentId)) {
            result.updates.storageUpdates.set(
              nn(applyOpResult.modified.node._id),
              mergeStorageUpdates(
                result.updates.storageUpdates.get(
                  nn(applyOpResult.modified.node._id)
                ) as any, // FIXME
                applyOpResult.modified
              )
            );
            result.reverse.unshift(...applyOpResult.reverse);
          }

          if (
            op.type === OpCode.CREATE_LIST ||
            op.type === OpCode.CREATE_MAP ||
            op.type === OpCode.CREATE_OBJECT
          ) {
            createdNodeIds.add(nn(applyOpResult.modified.node._id));
          }
        }
      }
    }
    return result;
  }

  function applyOp(op: Op, source: OpSource): ApplyResult {
    switch (op.type) {
      case OpCode.DELETE_OBJECT_KEY:
      case OpCode.UPDATE_OBJECT:
      case OpCode.DELETE_CRDT: {
        const item = state.items.get(op.id);

        if (item == null) {
          return { modified: false };
        }

        return item._apply(op, source === OpSource.UNDOREDO_RECONNECT);
      }
      case OpCode.SET_PARENT_KEY: {
        const item = state.items.get(op.id);

        if (item == null) {
          return { modified: false };
        }

        if (item.parent.type === "HasParent" && isLiveList(item.parent.node)) {
          return item.parent.node._setChildKey(op.parentKey, item, source);
        }
        return { modified: false };
      }
      case OpCode.CREATE_OBJECT:
      case OpCode.CREATE_LIST:
      case OpCode.CREATE_MAP:
      case OpCode.CREATE_REGISTER: {
        if (op.parentId === undefined) {
          return { modified: false };
        }

        const parent = state.items.get(op.parentId);
        if (parent == null) {
          return { modified: false };
        }

        return parent._attachChild(op, source);
      }
    }
  }

  // Generic storage callbacks
  function subscribe(callback: StorageCallback): () => void; // prettier-ignore
  // Storage callbacks filtered by Live structure
  function subscribe<L extends LiveStructure>(liveStructure: L, callback: (node: L) => void): () => void; // prettier-ignore
  function subscribe(node: LiveStructure, callback: StorageCallback, options: { isDeep: true }): () => void; // prettier-ignore
  // Room event callbacks
  function subscribe<E extends RoomEventName>(type: E, listener: RoomEventCallbackFor<E, TPresence, TUserMeta, TRoomEvent>): () => void; // prettier-ignore

  function subscribe<L extends LiveStructure, E extends RoomEventName>(
    first: StorageCallback | L | E,
    second?: ((node: L) => void) | StorageCallback | RoomEventCallback,
    options?: { isDeep: boolean }
  ): () => void {
    if (second === undefined || typeof first === "function") {
      if (typeof first === "function") {
        const storageCallback = first;
        return genericSubscribe(storageCallback);
      } else {
        throw new Error("Please specify a listener callback");
      }
    }

    if (isLiveNode(first)) {
      const node = first;
      if (options?.isDeep) {
        const storageCallback = second as StorageCallback;
        return subscribeToLiveStructureDeeply(node, storageCallback);
      } else {
        const nodeCallback = second as (node: L) => void;
        return subscribeToLiveStructureShallowly(node, nodeCallback);
      }
    }

    if (!isRoomEventName(first)) {
      throw new Error(`"${first}" is not a valid event name`);
    }

    type EventListener = RoomEventCallbackFor<
      E,
      TPresence,
      TUserMeta,
      TRoomEvent
    >;
    type EventQueue = EventListener[];

    const eventName = first;
    const eventListener = second as EventListener;

    (state.listeners[eventName] as EventQueue).push(eventListener);

    return () => {
      const callbacks = state.listeners[eventName] as EventQueue;
      remove(callbacks, eventListener);
    };
  }

  function getConnectionState() {
    return state.connection.state;
  }

  function getSelf(): User<TPresence, TUserMeta> | null {
    return state.connection.state === "open" ||
      state.connection.state === "connecting"
      ? {
          connectionId: state.connection.id,
          id: state.connection.userId,
          info: state.connection.userInfo,
          presence: getPresence() as TPresence,
        }
      : null;
  }

  function connect() {
    if (
      state.connection.state !== "closed" &&
      state.connection.state !== "unavailable"
    ) {
      return null;
    }

    const auth = prepareAuthEndpoint(
      context.authentication,
      context.polyfills?.fetch ?? context.fetchPolyfill
    );
    const createWebSocket = prepareCreateWebSocket(
      context.liveblocksServer,
      context.polyfills?.WebSocket ?? context.WebSocketPolyfill
    );

    updateConnection({ state: "authenticating" });
    effects.authenticate(auth, createWebSocket);
  }

  function updatePresence(
    overrides: Partial<TPresence>,
    options?: { addToHistory: boolean }
  ) {
    const oldValues = {} as TPresence;

    if (state.buffer.presence == null) {
      state.buffer.presence = {
        type: "partial",
        data: {},
      };
    }

    for (const key in overrides) {
      type K = typeof key;
      const overrideValue: TPresence[K] | undefined = overrides[key];
      if (overrideValue === undefined) {
        continue;
      }
      state.buffer.presence.data[key] = overrideValue;
      oldValues[key] = state.me[key];
    }

    state.me = { ...state.me, ...overrides };

    if (state.isBatching) {
      if (options?.addToHistory) {
        state.batch.reverseOps.push({ type: "presence", data: oldValues });
      }
      state.batch.updates.presence = true;
    } else {
      tryFlushing();
      if (options?.addToHistory) {
        addToUndoStack([{ type: "presence", data: oldValues }]);
      }
      notify({ presence: true });
    }
  }

  function authenticationSuccess(token: RoomAuthToken, socket: WebSocket) {
    socket.addEventListener("message", onMessage);
    socket.addEventListener("open", onOpen);
    socket.addEventListener("close", onClose);
    socket.addEventListener("error", onError);

    updateConnection({
      state: "connecting",
      id: token.actor,
      userInfo: token.info,
      userId: token.id,
    });
    state.idFactory = makeIdFactory(token.actor);
    state.socket = socket;
  }

  function authenticationFailure(error: Error) {
    if (process.env.NODE_ENV !== "production") {
      console.error("Call to authentication endpoint failed", error);
    }
    state.token = null;
    updateConnection({ state: "unavailable" });
    state.numberOfRetry++;
    state.timeoutHandles.reconnect = effects.scheduleReconnect(getRetryDelay());
  }

  function onVisibilityChange(visibilityState: DocumentVisibilityState) {
    if (visibilityState === "visible" && state.connection.state === "open") {
      log("Heartbeat after visibility change");
      heartbeat();
    }
  }

  function onUpdatePresenceMessage(
    message: UpdatePresenceServerMsg<TPresence>
  ): OthersEvent<TPresence, TUserMeta> | undefined {
    const user = state.users[message.actor];
    // If the other user initial presence hasn't been received yet, we discard the presence update.
    // The initial presence update message contains the property "targetActor".
    if (
      message.targetActor === undefined &&
      user != null &&
      !user._hasReceivedInitialPresence
    ) {
      return undefined;
    }

    if (user == null) {
      state.users[message.actor] = {
        connectionId: message.actor,
        presence: message.data,
        id: undefined,
        info: undefined,
        _hasReceivedInitialPresence: true,
      };
    } else {
      state.users[message.actor] = {
        id: user.id,
        info: user.info,
        connectionId: message.actor,
        presence: {
          ...user.presence,
          ...message.data,
        },
        _hasReceivedInitialPresence: true,
      };
    }

    return {
      type: "update",
      updates: message.data,
      user: state.users[message.actor],
    };
  }

  function onUserLeftMessage(
    message: UserLeftServerMsg
  ): OthersEvent<TPresence, TUserMeta> | null {
    const userLeftMessage: UserLeftServerMsg = message;
    const user = state.users[userLeftMessage.actor];
    if (user) {
      delete state.users[userLeftMessage.actor];
      return { type: "leave", user };
    }
    return null;
  }

  function onRoomStateMessage(
    message: RoomStateServerMsg<TUserMeta>
  ): OthersEvent<TPresence, TUserMeta> {
    const newUsers: { [connectionId: number]: User<TPresence, TUserMeta> } = {};
    for (const key in message.users) {
      const connectionId = Number.parseInt(key);
      const user = message.users[key];
      newUsers[connectionId] = {
        connectionId,
        info: user.info,
        id: user.id,
      };
    }
    state.users = newUsers;
    return { type: "reset" };
  }

  function onNavigatorOnline() {
    if (state.connection.state === "unavailable") {
      log("Try to reconnect after connectivity change");
      reconnect();
    }
  }

  function onEvent(message: BroadcastedEventServerMsg<TRoomEvent>) {
    for (const listener of state.listeners.event) {
      listener({ connectionId: message.actor, event: message.event });
    }
  }

  function onHistoryChange() {
    for (const listener of state.listeners.history) {
      listener({ canUndo: canUndo(), canRedo: canRedo() });
    }
  }

  function onUserJoinedMessage(
    message: UserJoinServerMsg<TUserMeta>
  ): OthersEvent<TPresence, TUserMeta> {
    state.users[message.actor] = {
      connectionId: message.actor,
      info: message.info,
      id: message.id,
      _hasReceivedInitialPresence: true,
    };

    if (state.me) {
      // Send current presence to new user
      // TODO: Consider storing it on the backend
      state.buffer.messages.push({
        type: ClientMsgCode.UPDATE_PRESENCE,
        data: state.me as TPresence,
        //             ^^^^^^^^^^^^
        //             TODO: Soon, state.buffer.presence will become
        //             a TPresence and this force-cast will no longer be
        //             necessary.
        targetActor: message.actor,
      });
      tryFlushing();
    }

    return { type: "enter", user: state.users[message.actor] };
  }

  function parseServerMessage(
    data: Json
  ): ServerMsg<TPresence, TUserMeta, TRoomEvent> | null {
    if (!isJsonObject(data)) {
      return null;
    }

    return data as ServerMsg<TPresence, TUserMeta, TRoomEvent>;
    //          ^^^^^^^^^^^^^^^^^^^^^^^^^^^^^^^^^^^^^^^^^^ FIXME: Properly validate incoming external data instead!
  }

  function parseServerMessages(
    text: string
  ): ServerMsg<TPresence, TUserMeta, TRoomEvent>[] | null {
    const data: Json | undefined = tryParseJson(text);
    if (data === undefined) {
      return null;
    } else if (isJsonArray(data)) {
      return compact(data.map((item) => parseServerMessage(item)));
    } else {
      return compact([parseServerMessage(data)]);
    }
  }

  function onMessage(event: MessageEvent<string>) {
    if (event.data === "pong") {
      clearTimeout(state.timeoutHandles.pongTimeout);
      return;
    }

    const messages = parseServerMessages(event.data);
    if (messages === null || messages.length === 0) {
      // Unknown incoming message... ignore it
      return;
    }

    const updates = {
      storageUpdates: new Map<string, StorageUpdate>(),
      others: [] as OthersEvent<TPresence, TUserMeta>[],
    };

    for (const message of messages) {
      switch (message.type) {
        case ServerMsgCode.USER_JOINED: {
          updates.others.push(onUserJoinedMessage(message));
          break;
        }
        case ServerMsgCode.UPDATE_PRESENCE: {
          const othersPresenceUpdate = onUpdatePresenceMessage(message);
          if (othersPresenceUpdate) {
            updates.others.push(othersPresenceUpdate);
          }
          break;
        }
        case ServerMsgCode.BROADCASTED_EVENT: {
          onEvent(message);
          break;
        }
        case ServerMsgCode.USER_LEFT: {
          const event = onUserLeftMessage(message);
          if (event) {
            updates.others.push(event);
          }
          break;
        }
        case ServerMsgCode.ROOM_STATE: {
          updates.others.push(onRoomStateMessage(message));
          break;
        }
        case ServerMsgCode.INITIAL_STORAGE_STATE: {
          // createOrUpdateRootFromMessage function could add ops to offlineOperations.
          // Client shouldn't resend these ops as part of the offline ops sending after reconnect.
          const offlineOps = new Map(state.offlineOperations);
          createOrUpdateRootFromMessage(message);
          applyAndSendOfflineOps(offlineOps);
          _getInitialStateResolver?.();
          emitStorageHasLoaded();
          break;
        }
        case ServerMsgCode.UPDATE_STORAGE: {
          const applyResult = apply(message.ops, false);
          applyResult.updates.storageUpdates.forEach((value, key) => {
            updates.storageUpdates.set(
              key,
              mergeStorageUpdates(
                updates.storageUpdates.get(key) as any, // FIXME
                value
              )
            );
          });

          break;
        }
      }
    }

    notify(updates);
  }

  function onClose(event: { code: number; wasClean: boolean; reason: string }) {
    state.socket = null;

    clearTimeout(state.timeoutHandles.pongTimeout);
    clearInterval(state.intervalHandles.heartbeat);
    if (state.timeoutHandles.flush) {
      clearTimeout(state.timeoutHandles.flush);
    }
    clearTimeout(state.timeoutHandles.reconnect);

    state.users = {};
    notify({ others: [{ type: "reset" }] });

    if (event.code >= 4000 && event.code <= 4100) {
      updateConnection({ state: "failed" });

      const error = new LiveblocksError(event.reason, event.code);
      for (const listener of state.listeners.error) {
        listener(error);
      }

      const delay = getRetryDelay(true);
      state.numberOfRetry++;

      if (process.env.NODE_ENV !== "production") {
        console.error(
          `Connection to Liveblocks websocket server closed. Reason: ${error.message} (code: ${error.code}). Retrying in ${delay}ms.`
        );
      }

      updateConnection({ state: "unavailable" });
      state.timeoutHandles.reconnect = effects.scheduleReconnect(delay);
    } else if (event.code === WebsocketCloseCodes.CLOSE_WITHOUT_RETRY) {
      updateConnection({ state: "closed" });
    } else {
      const delay = getRetryDelay();
      state.numberOfRetry++;

      if (process.env.NODE_ENV !== "production") {
        console.warn(
          `Connection to Liveblocks websocket server closed (code: ${event.code}). Retrying in ${delay}ms.`
        );
      }
      updateConnection({ state: "unavailable" });
      state.timeoutHandles.reconnect = effects.scheduleReconnect(delay);
    }
  }

  function updateConnection(connection: Connection) {
    state.connection = connection;
    for (const listener of state.listeners.connection) {
      listener(connection.state);
    }
  }

  function getRetryDelay(slow: boolean = false) {
    if (slow) {
      return BACKOFF_RETRY_DELAYS_SLOW[
        state.numberOfRetry < BACKOFF_RETRY_DELAYS_SLOW.length
          ? state.numberOfRetry
          : BACKOFF_RETRY_DELAYS_SLOW.length - 1
      ];
    }
    return BACKOFF_RETRY_DELAYS[
      state.numberOfRetry < BACKOFF_RETRY_DELAYS.length
        ? state.numberOfRetry
        : BACKOFF_RETRY_DELAYS.length - 1
    ];
  }

  function onError() {}

  function onOpen() {
    clearInterval(state.intervalHandles.heartbeat);

    state.intervalHandles.heartbeat = effects.startHeartbeatInterval();

    if (state.connection.state === "connecting") {
      updateConnection({ ...state.connection, state: "open" });
      state.numberOfRetry = 0;

      // Re-broadcast the user presence during a reconnect.
      if (state.lastConnectionId !== undefined) {
        state.buffer.presence = {
          type: "full",
          data: state.me,
        };
        tryFlushing();
      }

      state.lastConnectionId = state.connection.id;

      if (state.root) {
        state.buffer.messages.push({ type: ClientMsgCode.FETCH_STORAGE });
      }
      tryFlushing();
    } else {
      // TODO
    }
  }

  function heartbeat() {
    if (state.socket == null) {
      // Should never happen, because we clear the pong timeout when the connection is dropped explictly
      return;
    }

    clearTimeout(state.timeoutHandles.pongTimeout);
    state.timeoutHandles.pongTimeout = effects.schedulePongTimeout();

    if (state.socket.readyState === state.socket.OPEN) {
      state.socket.send("ping");
    }
  }

  function pongTimeout() {
    log("Pong timeout. Trying to reconnect.");
    reconnect();
  }

  function reconnect() {
    if (state.socket) {
      state.socket.removeEventListener("open", onOpen);
      state.socket.removeEventListener("message", onMessage);
      state.socket.removeEventListener("close", onClose);
      state.socket.removeEventListener("error", onError);
      state.socket.close();
      state.socket = null;
    }

    updateConnection({ state: "unavailable" });
    clearTimeout(state.timeoutHandles.pongTimeout);
    if (state.timeoutHandles.flush) {
      clearTimeout(state.timeoutHandles.flush);
    }
    clearTimeout(state.timeoutHandles.reconnect);
    clearInterval(state.intervalHandles.heartbeat);
    connect();
  }

  function applyAndSendOfflineOps(offlineOps: Map<string | undefined, Op>) {
    //                                                     ^^^^^^^^^ NOTE: Bug? Unintended?
    if (offlineOps.size === 0) {
      return;
    }

    const messages: ClientMsg<TPresence, TRoomEvent>[] = [];

    const ops = Array.from(offlineOps.values());

    const result = apply(ops, true);

    messages.push({
      type: ClientMsgCode.UPDATE_STORAGE,
      ops,
    });

    notify(result.updates);

    effects.send(messages);
  }

  function tryFlushing() {
    const storageOps = state.buffer.storageOperations;

    if (storageOps.length > 0) {
      storageOps.forEach((op) => {
        state.offlineOperations.set(nn(op.opId), op);
      });
    }

    if (state.socket == null || state.socket.readyState !== state.socket.OPEN) {
      state.buffer.storageOperations = [];
      return;
    }

    const now = Date.now();

    const elapsedTime = now - state.lastFlushTime;

    if (elapsedTime > context.throttleDelay) {
      const messages = flushDataToMessages(state);

      if (messages.length === 0) {
        return;
      }
      effects.send(messages);
      state.buffer = {
        messages: [],
        storageOperations: [],
        presence: null,
      };
      state.lastFlushTime = now;
    } else {
      if (state.timeoutHandles.flush != null) {
        clearTimeout(state.timeoutHandles.flush);
      }

      state.timeoutHandles.flush = effects.delayFlush(
        context.throttleDelay - (now - state.lastFlushTime)
      );
    }
  }

  function flushDataToMessages(
    state: State<TPresence, TStorage, TUserMeta, TRoomEvent>
  ) {
    const messages: ClientMsg<TPresence, TRoomEvent>[] = [];
    if (state.buffer.presence) {
<<<<<<< HEAD
      messages.push({
        type: ClientMsgCode.UPDATE_PRESENCE,
        data: state.buffer.presence,
      });
=======
      messages.push(
        state.buffer.presence.type === "full"
          ? {
              type: ClientMsgCode.UPDATE_PRESENCE,
              // Populating the `targetActor` field turns this message into
              // a Full Presence™ update message (not a patch), which will get
              // interpreted by other clients as such.
              targetActor: -1,
              data: state.buffer.presence.data,
            }
          : {
              type: ClientMsgCode.UPDATE_PRESENCE,
              data: state.buffer.presence.data,
            }
      );
>>>>>>> efe81e36
    }
    for (const event of state.buffer.messages) {
      messages.push(event);
    }
    if (state.buffer.storageOperations.length > 0) {
      messages.push({
        type: ClientMsgCode.UPDATE_STORAGE,
        ops: state.buffer.storageOperations,
      });
    }
    return messages;
  }

  function disconnect() {
    if (state.socket) {
      state.socket.removeEventListener("open", onOpen);
      state.socket.removeEventListener("message", onMessage);
      state.socket.removeEventListener("close", onClose);
      state.socket.removeEventListener("error", onError);
      state.socket.close();
      state.socket = null;
    }
    updateConnection({ state: "closed" });
    if (state.timeoutHandles.flush) {
      clearTimeout(state.timeoutHandles.flush);
    }
    clearTimeout(state.timeoutHandles.reconnect);
    clearTimeout(state.timeoutHandles.pongTimeout);
    clearInterval(state.intervalHandles.heartbeat);
    state.users = {};
    notify({ others: [{ type: "reset" }] });
    clearListeners();
  }

  function clearListeners() {
    for (const key in state.listeners) {
      state.listeners[
        key as keyof State<
          TPresence,
          TStorage,
          TUserMeta,
          TRoomEvent
        >["listeners"]
      ] = [];
    }
  }

  function getPresence(): TPresence {
    return state.me as TPresence;
  }

  function getOthers(): Others<TPresence, TUserMeta> {
    return state.others as Others<TPresence, TUserMeta>;
  }

  function broadcastEvent(
    event: TRoomEvent,
    options: BroadcastOptions = {
      shouldQueueEventIfNotReady: false,
    }
  ) {
    if (state.socket == null && options.shouldQueueEventIfNotReady == false) {
      return;
    }

    state.buffer.messages.push({
      type: ClientMsgCode.BROADCAST_EVENT,
      event,
    });
    tryFlushing();
  }

  function dispatch(ops: Op[]) {
    state.buffer.storageOperations.push(...ops);
    tryFlushing();
  }

  let _getInitialStatePromise: Promise<void> | null = null;
  let _getInitialStateResolver: (() => void) | null = null;

  function startLoadingStorage(): Promise<void> {
    if (_getInitialStatePromise == null) {
      state.buffer.messages.push({ type: ClientMsgCode.FETCH_STORAGE });
      tryFlushing();
      _getInitialStatePromise = new Promise(
        (resolve) => (_getInitialStateResolver = resolve)
      );
    }
    return _getInitialStatePromise;
  }

  /**
   * Closely related to .getStorage(), but synchronously. Will be `null`
   * initially. When requested for the first time, will kick off the loading of
   * Storage if it hasn't happened yet.
   *
   * Once Storage is loaded, will return a stable reference to the storage
   * root.
   */
  function getStorageSnapshot(): LiveObject<TStorage> | null {
    const root = state.root;
    if (root !== undefined) {
      // Done loading
      return root;
    } else {
      // Not done loading, kick off the loading (will not do anything if already kicked off)
      startLoadingStorage();
      return null;
    }
  }

  const [storageHasLoaded, emitStorageHasLoaded] = makeEventSource<void>();

  function getStorage(): Promise<{
    root: LiveObject<TStorage>;
  }> {
    if (state.root) {
      // Store has already loaded, so we can resolve it directly
      return Promise.resolve({
        root: state.root as LiveObject<TStorage>,
      });
    }

    return startLoadingStorage().then(() => {
      return {
        root: nn(state.root) as LiveObject<TStorage>,
      };
    });
  }

  function undo() {
    if (state.isBatching) {
      throw new Error("undo is not allowed during a batch");
    }
    const historyItem = state.undoStack.pop();

    if (historyItem == null) {
      return;
    }

    state.isHistoryPaused = false;
    const result = apply(historyItem, true);

    notify(result.updates);
    state.redoStack.push(result.reverse);
    onHistoryChange();

    for (const op of historyItem) {
      if (op.type !== "presence") {
        state.buffer.storageOperations.push(op);
      }
    }
    tryFlushing();
  }

  function canUndo() {
    return state.undoStack.length > 0;
  }

  function redo() {
    if (state.isBatching) {
      throw new Error("redo is not allowed during a batch");
    }

    const historyItem = state.redoStack.pop();

    if (historyItem == null) {
      return;
    }

    state.isHistoryPaused = false;
    const result = apply(historyItem, true);
    notify(result.updates);
    state.undoStack.push(result.reverse);
    onHistoryChange();

    for (const op of historyItem) {
      if (op.type !== "presence") {
        state.buffer.storageOperations.push(op);
      }
    }
    tryFlushing();
  }

  function canRedo() {
    return state.redoStack.length > 0;
  }

  function batch(callback: () => void) {
    if (state.isBatching) {
      throw new Error("batch should not be called during a batch");
    }

    state.isBatching = true;

    try {
      callback();
    } finally {
      state.isBatching = false;

      if (state.batch.reverseOps.length > 0) {
        addToUndoStack(state.batch.reverseOps);
      }

      if (state.batch.ops.length > 0) {
        // Only clear the redo stack if something has changed during a batch
        // Clear the redo stack because batch is always called from a local operation
        state.redoStack = [];
      }

      if (state.batch.ops.length > 0) {
        dispatch(state.batch.ops);
      }

      notify(state.batch.updates);
      state.batch = {
        ops: [],
        reverseOps: [],
        updates: {
          others: [],
          storageUpdates: new Map(),
          presence: false,
        },
      };
      tryFlushing();
    }
  }

  function pauseHistory() {
    state.pausedHistory = [];
    state.isHistoryPaused = true;
  }

  function resumeHistory() {
    state.isHistoryPaused = false;
    if (state.pausedHistory.length > 0) {
      addToUndoStack(state.pausedHistory);
    }
    state.pausedHistory = [];
  }

  function simulateSocketClose() {
    if (state.socket) {
      state.socket = null;
    }
  }

  function simulateSendCloseEvent(event: {
    code: number;
    wasClean: boolean;
    reason: string;
  }) {
    onClose(event);
  }

  return {
    // Internal
    onClose,
    onMessage,
    authenticationSuccess,
    heartbeat,
    onNavigatorOnline,
    // Internal dev tools
    simulateSocketClose,
    simulateSendCloseEvent,
    onVisibilityChange,
    getUndoStack: () => state.undoStack,
    getItemsCount: () => state.items.size,

    // Core
    connect,
    disconnect,
    subscribe,

    // Presence
    updatePresence,
    broadcastEvent,

    batch,
    undo,
    redo,
    canUndo,
    canRedo,
    pauseHistory,
    resumeHistory,

    getStorage,
    getStorageSnapshot,
    events: {
      storageHasLoaded,
    },

    selectors: {
      // Core
      getConnectionState,
      getSelf,

      // Presence
      getPresence,
      getOthers,
    },
  };
}

export function defaultState<
  TPresence extends JsonObject,
  TStorage extends LsonObject,
  TUserMeta extends BaseUserMeta,
  TRoomEvent extends Json
>(
  initialPresence?: TPresence,
  initialStorage?: TStorage
): State<TPresence, TStorage, TUserMeta, TRoomEvent> {
  return {
    connection: { state: "closed" },
    token: null,
    lastConnectionId: null,
    socket: null,
    listeners: {
      event: [],
      others: [],
      "my-presence": [],
      error: [],
      connection: [],
      storage: [],
      history: [],
    },
    numberOfRetry: 0,
    lastFlushTime: 0,
    timeoutHandles: {
      flush: null,
      reconnect: 0,
      pongTimeout: 0,
    },
    buffer: {
      presence:
        // Queue up the initial presence message as a Full Presence™ update
        {
          type: "full",
          data: initialPresence == null ? ({} as TPresence) : initialPresence,
        },
      messages: [],
      storageOperations: [],
    },
    intervalHandles: {
      heartbeat: 0,
    },
    me: initialPresence == null ? ({} as TPresence) : initialPresence,
    users: {},
    others: makeOthers({}),
    defaultStorageRoot: initialStorage,
    idFactory: null,

    // Storage
    clock: 0,
    opClock: 0,
    items: new Map<string, LiveNode>(),
    root: undefined,
    undoStack: [],
    redoStack: [],

    isHistoryPaused: false,
    pausedHistory: [],
    isBatching: false,
    batch: {
      ops: [] as Op[],
      updates: {
        storageUpdates: new Map<string, StorageUpdate>(),
        presence: false,
        others: [],
      },
      reverseOps: [] as Op[],
    },
    offlineOperations: new Map<string, Op>(),
  };
}

export type InternalRoom<
  TPresence extends JsonObject,
  TStorage extends LsonObject,
  TUserMeta extends BaseUserMeta,
  TRoomEvent extends Json
> = {
  room: Room<TPresence, TStorage, TUserMeta, TRoomEvent>;
  connect: () => void;
  disconnect: () => void;
  onNavigatorOnline: () => void;
  onVisibilityChange: (visibilityState: DocumentVisibilityState) => void;
};

export function createRoom<
  TPresence extends JsonObject,
  TStorage extends LsonObject,
  TUserMeta extends BaseUserMeta,
  TRoomEvent extends Json
>(
  options: RoomInitializers<TPresence, TStorage>,
  context: Context
): InternalRoom<TPresence, TStorage, TUserMeta, TRoomEvent> {
  const { initialPresence, initialStorage } = options;

  const state = defaultState<TPresence, TStorage, TUserMeta, TRoomEvent>(
    typeof initialPresence === "function"
      ? initialPresence(context.roomId)
      : initialPresence,
    typeof initialStorage === "function"
      ? initialStorage(context.roomId)
      : initialStorage
  );

  const machine = makeStateMachine<TPresence, TStorage, TUserMeta, TRoomEvent>(
    state,
    context
  );

  const room: Room<TPresence, TStorage, TUserMeta, TRoomEvent> = {
    id: context.roomId,
    /////////////
    // Core    //
    /////////////
    getConnectionState: machine.selectors.getConnectionState,
    getSelf: machine.selectors.getSelf,

    subscribe: machine.subscribe,

    //////////////
    // Presence //
    //////////////
    getPresence: machine.selectors.getPresence,
    updatePresence: machine.updatePresence,
    getOthers: machine.selectors.getOthers,
    broadcastEvent: machine.broadcastEvent,

    getStorage: machine.getStorage,
    getStorageSnapshot: machine.getStorageSnapshot,
    events: {
      storageHasLoaded: machine.events.storageHasLoaded,
    },

    batch: machine.batch,
    history: {
      undo: machine.undo,
      redo: machine.redo,
      canUndo: machine.canUndo,
      canRedo: machine.canRedo,
      pause: machine.pauseHistory,
      resume: machine.resumeHistory,
    },

    __INTERNAL_DO_NOT_USE: {
      simulateCloseWebsocket: machine.simulateSocketClose,
      simulateSendCloseEvent: machine.simulateSendCloseEvent,
    },
  };

  return {
    connect: machine.connect,
    disconnect: machine.disconnect,
    onNavigatorOnline: machine.onNavigatorOnline,
    onVisibilityChange: machine.onVisibilityChange,
    room,
  };
}

class LiveblocksError extends Error {
  constructor(message: string, public code: number) {
    super(message);
  }
}

function prepareCreateWebSocket(
  liveblocksServer: string,
  WebSocketPolyfill?: typeof WebSocket
) {
  if (typeof window === "undefined" && WebSocketPolyfill == null) {
    throw new Error(
      "To use Liveblocks client in a non-dom environment, you need to provide a WebSocket polyfill."
    );
  }

  const ws = WebSocketPolyfill || WebSocket;

  return (token: string): WebSocket => {
    return new ws(
      `${liveblocksServer}/?token=${token}&version=${
        // eslint-disable-next-line @typescript-eslint/ban-ts-comment
        // @ts-ignore (__PACKAGE_VERSION__ will be injected by the build script)
        typeof __PACKAGE_VERSION__ === "string" ? __PACKAGE_VERSION__ : "dev"
      }`
    );
  };
}

function prepareAuthEndpoint(
  authentication: Authentication,
  fetchPolyfill?: typeof window.fetch
): (room: string) => Promise<AuthorizeResponse> {
  if (authentication.type === "public") {
    if (typeof window === "undefined" && fetchPolyfill == null) {
      throw new Error(
        "To use Liveblocks client in a non-dom environment with a publicApiKey, you need to provide a fetch polyfill."
      );
    }

    return (room: string) =>
      fetchAuthEndpoint(fetchPolyfill || fetch, authentication.url, {
        room,
        publicApiKey: authentication.publicApiKey,
      });
  }

  if (authentication.type === "private") {
    if (typeof window === "undefined" && fetchPolyfill == null) {
      throw new Error(
        "To use Liveblocks client in a non-dom environment with a url as auth endpoint, you need to provide a fetch polyfill."
      );
    }

    return (room: string) =>
      fetchAuthEndpoint(fetchPolyfill || fetch, authentication.url, {
        room,
      });
  }

  if (authentication.type === "custom") {
    const authWithResponseValidation = (room: string) => {
      return authentication.callback(room).then((response) => {
        if (!response || !response.token) {
          throw new Error(
            'Authentication error. We expect the authentication callback to return a token, but it does not. Hint: the return value should look like: { token: "..." }'
          );
        }
        return response;
      });
    };

    return authWithResponseValidation;
  }

  throw new Error("Internal error. Unexpected authentication type");
}

function fetchAuthEndpoint(
  fetch: typeof window.fetch,
  endpoint: string,
  body: {
    room: string;
    publicApiKey?: string;
  }
): Promise<{ token: string }> {
  return fetch(endpoint, {
    method: "POST",
    headers: {
      "Content-Type": "application/json",
    },
    body: JSON.stringify(body),
  })
    .then((res) => {
      if (!res.ok) {
        throw new AuthenticationError(
          `Expected a status 200 but got ${res.status} when doing a POST request on "${endpoint}"`
        );
      }

      return (res.json() as Promise<Json>).catch((er) => {
        throw new AuthenticationError(
          `Expected a JSON response when doing a POST request on "${endpoint}". ${er}`
        );
      });
    })
    .then((data) => {
      if (!isPlainObject(data) || typeof data.token !== "string") {
        throw new AuthenticationError(
          `Expected a JSON response of the form \`{ token: "..." }\` when doing a POST request on "${endpoint}", but got ${JSON.stringify(
            data
          )}`
        );
      }

      const { token } = data;
      return { token };
    });
}

class AuthenticationError extends Error {
  constructor(message: string) {
    super(message);
  }
}<|MERGE_RESOLUTION|>--- conflicted
+++ resolved
@@ -1314,12 +1314,6 @@
   ) {
     const messages: ClientMsg<TPresence, TRoomEvent>[] = [];
     if (state.buffer.presence) {
-<<<<<<< HEAD
-      messages.push({
-        type: ClientMsgCode.UPDATE_PRESENCE,
-        data: state.buffer.presence,
-      });
-=======
       messages.push(
         state.buffer.presence.type === "full"
           ? {
@@ -1335,7 +1329,6 @@
               data: state.buffer.presence.data,
             }
       );
->>>>>>> efe81e36
     }
     for (const event of state.buffer.messages) {
       messages.push(event);
