"use client";

import React from "react";
import { CommentsProvider, useThreads } from "../../../liveblocks.config";
import { Composer } from "@liveblocks/react-comments";
import { Thread } from "@liveblocks/react-comments";
import { ClientSideSuspense } from "../../utils/ClientSideSuspense";

function Example() {
  const threads = useThreads();

  return (
    <main>
      {threads.map((thread) => (
        <Thread key={thread.id} thread={thread} className="thread" />
      ))}
      <Composer className="composer" />
    </main>
  );
}

export default function Home() {
  return (
<<<<<<< HEAD
    <CommentsProvider roomId="comments-react">
      <ClientSideSuspense fallback={<Loading />}>
        {() => <Example />}
      </ClientSideSuspense>
=======
    <CommentsProvider roomId="nextjs-comments">
      <Suspense fallback={<Loading />}>
        <Example />
      </Suspense>
>>>>>>> 1ed53db4
    </CommentsProvider>
  );
}

function Loading() {
  return (
    <div className="loading">
      <img src="https://liveblocks.io/loading.svg" alt="Loading" />
    </div>
  );
}<|MERGE_RESOLUTION|>--- conflicted
+++ resolved
@@ -21,17 +21,10 @@
 
 export default function Home() {
   return (
-<<<<<<< HEAD
-    <CommentsProvider roomId="comments-react">
+    <CommentsProvider roomId="nextjs-comments">
       <ClientSideSuspense fallback={<Loading />}>
         {() => <Example />}
       </ClientSideSuspense>
-=======
-    <CommentsProvider roomId="nextjs-comments">
-      <Suspense fallback={<Loading />}>
-        <Example />
-      </Suspense>
->>>>>>> 1ed53db4
     </CommentsProvider>
   );
 }
